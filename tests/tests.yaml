--- conflicted
+++ resolved
@@ -198,16 +198,6 @@
       options: dedup -L test.log --out-sam --random-seed=123456789 --method=directional --umi-tag=RX --extract-umi-method=tag
 
 dedup_unsorted:
-<<<<<<< HEAD
-      skip_python: 3
-      stdin: chr19.bam
-      outputs: [stdout]
-      references: [single_unsorted.sam]
-      options: dedup -L test.log --out-sam --random-seed=123456789 --method=directional --no-sort-output
-
-dedup_single_gene_tag:
-=======
->>>>>>> 2bf371ff
       skip_python: 3
       sort: True
       stdin: chr19.bam
@@ -233,18 +223,11 @@
 
 group_unsorted:
       skip_python: 3
-<<<<<<< HEAD
-=======
-      sort: True
->>>>>>> 2bf371ff
+      sort: True
       stdin: chr19.bam
       outputs: [stdout]
       references: [group_unsorted.sam]
       options: group -L test.log --out-sam --random-seed=123456789 --method=directional --no-sort-output  --output-bam
-<<<<<<< HEAD
-
-=======
->>>>>>> 2bf371ff
 
 
 # End of python 2 tests ##
@@ -354,25 +337,7 @@
       stdin: chr19_gene_tags.bam
       outputs: [stdout]
       references: [single_gene_tag_py3.sam]
-<<<<<<< HEAD
-      options: dedup -L test.log --out-sam --random-seed=123456789 --method=directional --gene-tag=XF --skip-tags-regex="^[__|Unassigned]"
-
-dedup_unsorted_py3:
-      skip_python: 2
-      stdin: chr19.bam
-      outputs: [stdout]
-      references: [single_unsorted_py3.sam]
-      options: dedup -L test.log --out-sam --random-seed=123456789 --method=directional --no-sort-output
-
-count_single_gene_tag_py3:
-      skip_python: 2
-      stdin: chr19_gene_tags.bam
-      outputs: [stdout]
-      references: [single_gene_tag_py3.tsv]
-      options: count -L test.log  --random-seed=123456789 --method=directional --gene-tag=XF --skip-tags-regex="^[__|Unassigned]"
-=======
       options: dedup -L test.log --out-sam --random-seed=123456789 --method=directional --per-gene --gene-tag=XF --skip-tags-regex="^[__|Unassigned]"
->>>>>>> 2bf371ff
 
 group_gene_tag:
       skip_python: 2
@@ -421,7 +386,7 @@
       stdin: chr19.bam
       outputs: [stdout, group_dir_subset_py3.tsv]
       references: [group_dir_subset_py3.sam, group_dir_subset_py3.tsv]
-      options: group -L test.log --random-seed=123456789 --method=directional --output-bam --out-sam --group-out=group_dir_subset_py3.tsv --subset=0.1
+      options: group -L test.log --out-sam --random-seed=123456789 --method=directional --output-bam --out-sam --group-out=group_dir_subset_py3.tsv --subset=0.1
 
 
 group_directional_unmapped_py3:
@@ -430,14 +395,7 @@
       stdin: unmapped.bam
       outputs: [stdout, group_dir_unmapped_py3.tsv]
       references: [group_dir_unmapped_py3.sam, group_dir_unmapped_py3.tsv]
-      options: group -L test.log --random-seed=123456789 --method=directional --output-bam --out-sam --group-out=group_dir_unmapped_py3.tsv --output-unmapped
-
-group_unsorted_py3:
-      skip_python: 2
-      stdin: chr19.bam
-      outputs: [stdout]
-      references: [group_unsorted_py3.sam]
-      options: group -L test.log --out-sam --random-seed=123456789 --method=directional --no-sort-output --output-bam
+      options: group -L test.log --out-sam --random-seed=123456789 --method=directional --output-bam --out-sam --group-out=group_dir_unmapped_py3.tsv --output-unmapped
 
 group_unsorted_py3:
       skip_python: 2
