--- conflicted
+++ resolved
@@ -105,7 +105,6 @@
 """"""""""""""
 ``--read2-in``
 """"""""""""""
-<<<<<<< HEAD
         Filename for read pairs
 
 """"""""""""""""""
@@ -119,8 +118,6 @@
 """""""""""""""""""
         Write out read pairs not matching regex pattern or cell barcode
         whitelist to this file
-=======
-       Filename for read pairs
 
 """"""""""""""
 ``--ignore-read-pair-suffixes``
@@ -128,7 +125,6 @@
        Ignore \1 and \2 read name suffixes. Note that this options is
        required if the suffixes are not whitespace separated from the
        rest of the read name
->>>>>>> e0358003
 '''
 
 
